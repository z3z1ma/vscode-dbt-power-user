import { DBTProject } from "./dbtProject";
import {
  workspace,
  WorkspaceFolder,
  Uri,
  Disposable,
  EventEmitter,
  window,
  ExtensionContext
} from "vscode";
import { DBTClient } from "../dbt_client";
import { DBTWorkspaceFolder } from "./dbtWorkspaceFolder";
import { DBTCommand } from "../dbt_client/dbtCommandFactory";
import { ManifestCacheChangedEvent } from "./event/manifestCacheChangedEvent";
import { provideSingleton } from "../utils";
import { inject } from "inversify";
import * as path from "path";
import { RunModelType } from "../domain";
import { QueryResultPanel } from "../webview_provider";


@provideSingleton(DBTProjectContainer)
export class DBTProjectContainer implements Disposable {
  public onDBTInstallationFound = this.dbtClient.onDBTInstallationFound;
  private dbtWorkspaceFolders: DBTWorkspaceFolder[] = [];
  private _onManifestChanged = new EventEmitter<ManifestCacheChangedEvent>();
  public readonly onManifestChanged = this._onManifestChanged.event;
  private disposables: Disposable[] = [this._onManifestChanged];
  private extensionUri: Uri = Uri.file("");
  private queryResultViewer: QueryResultPanel | undefined = undefined;

  constructor(
    private dbtClient: DBTClient,
    @inject("Factory<DBTWorkspaceFolder>")
    private dbtWorkspaceFolderFactory: (
      workspaceFolder: WorkspaceFolder,
      _onManifestChanged: EventEmitter<ManifestCacheChangedEvent>
    ) => DBTWorkspaceFolder
  ) {
    this.disposables.push(
      workspace.onDidChangeWorkspaceFolders(async (event) => {
        const { added, removed } = event;

        await Promise.all(
          added.map(
            async (folder) => await this.registerWorkspaceFolder(folder)
          )
        );

        removed.forEach((removedWorkspaceFolder) =>
          this.unregisterWorkspaceFolder(removedWorkspaceFolder)
        );
      })
    );
  }

  async initializeDBTProjects(): Promise<void> {
    const folders = workspace.workspaceFolders;
    if (folders === undefined) {
      return;
    }
    await Promise.all(
      folders.map((folder) => this.registerWorkspaceFolder(folder))
    );
  }

  // This is is ran during activation
  resolveUri(context: ExtensionContext) {
    this.extensionUri = context.extensionUri;
  }

  resolveQueryPanel(title: string) {
    QueryResultPanel.createOrShow(this.extensionUri, title);
    this.queryResultViewer = QueryResultPanel.currentPanel;
  }

  // TODO: bypasses events and could be inconsistent
  getPackageName = (uri: Uri): string | undefined => {
    return this.findDBTProject(uri)?.findPackageName(uri);
  };

  // TODO: bypasses events and could be inconsistent
  getProjectRootpath = (uri: Uri): Uri | undefined => {
    return this.findDBTProject(uri)?.projectRoot;
  };

  async detectDBT(): Promise<void> {
    await this.dbtClient.detectDBT();
  }

  previewSQL<T>(sql: string, title: string): void {
    this.resolveQueryPanel(title);
    this.queryResultViewer?.doQuery(sql, 8581);
  }

  listModels(projectUri: Uri) {
    this.dbtClient.listModels(projectUri);
  }

  runModel(modelPath: Uri, type?: RunModelType) {
    this.findDBTProject(modelPath)?.runModel(this.createModelParams(modelPath, type));
  }

  compileModel(modelPath: Uri, type?: RunModelType) {
    this.findDBTProject(modelPath)?.compileModel(this.createModelParams(modelPath, type));
  }

  showRunSQL(modelPath: Uri) {
    this.findDBTProject(modelPath)?.showRunSQL(modelPath);
  }

  showCompiledSQL(modelPath: Uri) {
    this.findDBTProject(modelPath)?.showCompiledSql(modelPath);
  }

  findDBTProject(uri: Uri): DBTProject | undefined {
    return this.findDBTWorkspaceFolder(uri)?.findDBTProject(uri);
  }

  addCommandToQueue(command: DBTCommand) {
    if (this.dbtClient === undefined) {
      if (command.focus) {
        window.showErrorMessage(
          "Can't run the command. Please ensure you have selected a Python interpreter with DBT installed."
        );
      }
      return;
    }
    this.dbtClient.addCommandToQueue(command);
  }

<<<<<<< HEAD
  async installDBT(): Promise<void> {
    await this.dbtClient.installDBT();
  }

  async updateDBT(): Promise<void> {
    await this.dbtClient.updateDBT();
  }

  async executeSQL(projectRoot: Uri, sql: string): Promise<any> {
    return this.dbtClient.executeSQL(projectRoot, sql);
  }

=======
>>>>>>> a8661be6
  dispose() {
    this.dbtWorkspaceFolders.forEach((workspaceFolder) =>
      workspaceFolder.dispose()
    );
    this.disposables.forEach((disposable) => disposable.dispose());
  }

  private createModelParams(modelPath: Uri, type?: RunModelType) {
    const modelName = path.basename(modelPath.fsPath, ".sql");
    const plusOperatorLeft = type === RunModelType.PARENTS ? "+" : "";
    const plusOperatorRight = type === RunModelType.CHILDREN ? "+" : "";
    return { plusOperatorLeft, modelName, plusOperatorRight };
  }

  private async registerWorkspaceFolder(
    workspaceFolder: WorkspaceFolder
  ): Promise<void> {
    const dbtProjectWorkspaceFolder = this.dbtWorkspaceFolderFactory(
      workspaceFolder,
      this._onManifestChanged
    );
    this.dbtWorkspaceFolders.push(dbtProjectWorkspaceFolder);
    await dbtProjectWorkspaceFolder.discoverProjects();
  }

  private unregisterWorkspaceFolder(workspaceFolder: WorkspaceFolder): void {
    const folderToDelete = this.findDBTWorkspaceFolder(workspaceFolder.uri);
    if (folderToDelete === undefined) {
      throw Error("dbtWorkspaceFolder not registered");
    }
    this.dbtWorkspaceFolders.splice(
      this.dbtWorkspaceFolders.indexOf(folderToDelete)
    );
    folderToDelete.dispose();
  }

  private findDBTWorkspaceFolder(uri: Uri): DBTWorkspaceFolder | undefined {
    return this.dbtWorkspaceFolders.find((folder) => folder.contains(uri));
  }
}
<|MERGE_RESOLUTION|>--- conflicted
+++ resolved
@@ -1,186 +1,175 @@
-import { DBTProject } from "./dbtProject";
-import {
-  workspace,
-  WorkspaceFolder,
-  Uri,
-  Disposable,
-  EventEmitter,
-  window,
-  ExtensionContext
-} from "vscode";
-import { DBTClient } from "../dbt_client";
-import { DBTWorkspaceFolder } from "./dbtWorkspaceFolder";
-import { DBTCommand } from "../dbt_client/dbtCommandFactory";
-import { ManifestCacheChangedEvent } from "./event/manifestCacheChangedEvent";
-import { provideSingleton } from "../utils";
-import { inject } from "inversify";
-import * as path from "path";
-import { RunModelType } from "../domain";
-import { QueryResultPanel } from "../webview_provider";
-
-
-@provideSingleton(DBTProjectContainer)
-export class DBTProjectContainer implements Disposable {
-  public onDBTInstallationFound = this.dbtClient.onDBTInstallationFound;
-  private dbtWorkspaceFolders: DBTWorkspaceFolder[] = [];
-  private _onManifestChanged = new EventEmitter<ManifestCacheChangedEvent>();
-  public readonly onManifestChanged = this._onManifestChanged.event;
-  private disposables: Disposable[] = [this._onManifestChanged];
-  private extensionUri: Uri = Uri.file("");
-  private queryResultViewer: QueryResultPanel | undefined = undefined;
-
-  constructor(
-    private dbtClient: DBTClient,
-    @inject("Factory<DBTWorkspaceFolder>")
-    private dbtWorkspaceFolderFactory: (
-      workspaceFolder: WorkspaceFolder,
-      _onManifestChanged: EventEmitter<ManifestCacheChangedEvent>
-    ) => DBTWorkspaceFolder
-  ) {
-    this.disposables.push(
-      workspace.onDidChangeWorkspaceFolders(async (event) => {
-        const { added, removed } = event;
-
-        await Promise.all(
-          added.map(
-            async (folder) => await this.registerWorkspaceFolder(folder)
-          )
-        );
-
-        removed.forEach((removedWorkspaceFolder) =>
-          this.unregisterWorkspaceFolder(removedWorkspaceFolder)
-        );
-      })
-    );
-  }
-
-  async initializeDBTProjects(): Promise<void> {
-    const folders = workspace.workspaceFolders;
-    if (folders === undefined) {
-      return;
-    }
-    await Promise.all(
-      folders.map((folder) => this.registerWorkspaceFolder(folder))
-    );
-  }
-
-  // This is is ran during activation
-  resolveUri(context: ExtensionContext) {
-    this.extensionUri = context.extensionUri;
-  }
-
-  resolveQueryPanel(title: string) {
-    QueryResultPanel.createOrShow(this.extensionUri, title);
-    this.queryResultViewer = QueryResultPanel.currentPanel;
-  }
-
-  // TODO: bypasses events and could be inconsistent
-  getPackageName = (uri: Uri): string | undefined => {
-    return this.findDBTProject(uri)?.findPackageName(uri);
-  };
-
-  // TODO: bypasses events and could be inconsistent
-  getProjectRootpath = (uri: Uri): Uri | undefined => {
-    return this.findDBTProject(uri)?.projectRoot;
-  };
-
-  async detectDBT(): Promise<void> {
-    await this.dbtClient.detectDBT();
-  }
-
-  previewSQL<T>(sql: string, title: string): void {
-    this.resolveQueryPanel(title);
-    this.queryResultViewer?.doQuery(sql, 8581);
-  }
-
-  listModels(projectUri: Uri) {
-    this.dbtClient.listModels(projectUri);
-  }
-
-  runModel(modelPath: Uri, type?: RunModelType) {
-    this.findDBTProject(modelPath)?.runModel(this.createModelParams(modelPath, type));
-  }
-
-  compileModel(modelPath: Uri, type?: RunModelType) {
-    this.findDBTProject(modelPath)?.compileModel(this.createModelParams(modelPath, type));
-  }
-
-  showRunSQL(modelPath: Uri) {
-    this.findDBTProject(modelPath)?.showRunSQL(modelPath);
-  }
-
-  showCompiledSQL(modelPath: Uri) {
-    this.findDBTProject(modelPath)?.showCompiledSql(modelPath);
-  }
-
-  findDBTProject(uri: Uri): DBTProject | undefined {
-    return this.findDBTWorkspaceFolder(uri)?.findDBTProject(uri);
-  }
-
-  addCommandToQueue(command: DBTCommand) {
-    if (this.dbtClient === undefined) {
-      if (command.focus) {
-        window.showErrorMessage(
-          "Can't run the command. Please ensure you have selected a Python interpreter with DBT installed."
-        );
-      }
-      return;
-    }
-    this.dbtClient.addCommandToQueue(command);
-  }
-
-<<<<<<< HEAD
-  async installDBT(): Promise<void> {
-    await this.dbtClient.installDBT();
-  }
-
-  async updateDBT(): Promise<void> {
-    await this.dbtClient.updateDBT();
-  }
-
-  async executeSQL(projectRoot: Uri, sql: string): Promise<any> {
-    return this.dbtClient.executeSQL(projectRoot, sql);
-  }
-
-=======
->>>>>>> a8661be6
-  dispose() {
-    this.dbtWorkspaceFolders.forEach((workspaceFolder) =>
-      workspaceFolder.dispose()
-    );
-    this.disposables.forEach((disposable) => disposable.dispose());
-  }
-
-  private createModelParams(modelPath: Uri, type?: RunModelType) {
-    const modelName = path.basename(modelPath.fsPath, ".sql");
-    const plusOperatorLeft = type === RunModelType.PARENTS ? "+" : "";
-    const plusOperatorRight = type === RunModelType.CHILDREN ? "+" : "";
-    return { plusOperatorLeft, modelName, plusOperatorRight };
-  }
-
-  private async registerWorkspaceFolder(
-    workspaceFolder: WorkspaceFolder
-  ): Promise<void> {
-    const dbtProjectWorkspaceFolder = this.dbtWorkspaceFolderFactory(
-      workspaceFolder,
-      this._onManifestChanged
-    );
-    this.dbtWorkspaceFolders.push(dbtProjectWorkspaceFolder);
-    await dbtProjectWorkspaceFolder.discoverProjects();
-  }
-
-  private unregisterWorkspaceFolder(workspaceFolder: WorkspaceFolder): void {
-    const folderToDelete = this.findDBTWorkspaceFolder(workspaceFolder.uri);
-    if (folderToDelete === undefined) {
-      throw Error("dbtWorkspaceFolder not registered");
-    }
-    this.dbtWorkspaceFolders.splice(
-      this.dbtWorkspaceFolders.indexOf(folderToDelete)
-    );
-    folderToDelete.dispose();
-  }
-
-  private findDBTWorkspaceFolder(uri: Uri): DBTWorkspaceFolder | undefined {
-    return this.dbtWorkspaceFolders.find((folder) => folder.contains(uri));
-  }
-}
+import { DBTProject } from "./dbtProject";
+import {
+  workspace,
+  WorkspaceFolder,
+  Uri,
+  Disposable,
+  EventEmitter,
+  window,
+  ExtensionContext
+} from "vscode";
+import { DBTClient } from "../dbt_client";
+import { DBTWorkspaceFolder } from "./dbtWorkspaceFolder";
+import { DBTCommand } from "../dbt_client/dbtCommandFactory";
+import { ManifestCacheChangedEvent } from "./event/manifestCacheChangedEvent";
+import { provideSingleton } from "../utils";
+import { inject } from "inversify";
+import * as path from "path";
+import { RunModelType } from "../domain";
+import { QueryResultPanel } from "../webview_provider";
+
+
+@provideSingleton(DBTProjectContainer)
+export class DBTProjectContainer implements Disposable {
+  public onDBTInstallationFound = this.dbtClient.onDBTInstallationFound;
+  private dbtWorkspaceFolders: DBTWorkspaceFolder[] = [];
+  private _onManifestChanged = new EventEmitter<ManifestCacheChangedEvent>();
+  public readonly onManifestChanged = this._onManifestChanged.event;
+  private disposables: Disposable[] = [this._onManifestChanged];
+  private extensionUri: Uri = Uri.file("");
+  private queryResultViewer: QueryResultPanel | undefined = undefined;
+
+  constructor(
+    private dbtClient: DBTClient,
+    @inject("Factory<DBTWorkspaceFolder>")
+    private dbtWorkspaceFolderFactory: (
+      workspaceFolder: WorkspaceFolder,
+      _onManifestChanged: EventEmitter<ManifestCacheChangedEvent>
+    ) => DBTWorkspaceFolder
+  ) {
+    this.disposables.push(
+      workspace.onDidChangeWorkspaceFolders(async (event) => {
+        const { added, removed } = event;
+
+        await Promise.all(
+          added.map(
+            async (folder) => await this.registerWorkspaceFolder(folder)
+          )
+        );
+
+        removed.forEach((removedWorkspaceFolder) =>
+          this.unregisterWorkspaceFolder(removedWorkspaceFolder)
+        );
+      })
+    );
+  }
+
+  async initializeDBTProjects(): Promise<void> {
+    const folders = workspace.workspaceFolders;
+    if (folders === undefined) {
+      return;
+    }
+    await Promise.all(
+      folders.map((folder) => this.registerWorkspaceFolder(folder))
+    );
+  }
+
+  // This is is ran during activation
+  resolveUri(context: ExtensionContext) {
+    this.extensionUri = context.extensionUri;
+  }
+
+  resolveQueryPanel(title: string) {
+    QueryResultPanel.createOrShow(this.extensionUri, title);
+    this.queryResultViewer = QueryResultPanel.currentPanel;
+  }
+
+  // TODO: bypasses events and could be inconsistent
+  getPackageName = (uri: Uri): string | undefined => {
+    return this.findDBTProject(uri)?.findPackageName(uri);
+  };
+
+  // TODO: bypasses events and could be inconsistent
+  getProjectRootpath = (uri: Uri): Uri | undefined => {
+    return this.findDBTProject(uri)?.projectRoot;
+  };
+
+  async detectDBT(): Promise<void> {
+    await this.dbtClient.detectDBT();
+  }
+
+  previewSQL<T>(sql: string, title: string): void {
+    this.resolveQueryPanel(title);
+    this.queryResultViewer?.doQuery(sql, 8581);
+  }
+
+  listModels(projectUri: Uri) {
+    this.dbtClient.listModels(projectUri);
+  }
+
+  runModel(modelPath: Uri, type?: RunModelType) {
+    this.findDBTProject(modelPath)?.runModel(this.createModelParams(modelPath, type));
+  }
+
+  compileModel(modelPath: Uri, type?: RunModelType) {
+    this.findDBTProject(modelPath)?.compileModel(this.createModelParams(modelPath, type));
+  }
+
+  showRunSQL(modelPath: Uri) {
+    this.findDBTProject(modelPath)?.showRunSQL(modelPath);
+  }
+
+  showCompiledSQL(modelPath: Uri) {
+    this.findDBTProject(modelPath)?.showCompiledSql(modelPath);
+  }
+
+  findDBTProject(uri: Uri): DBTProject | undefined {
+    return this.findDBTWorkspaceFolder(uri)?.findDBTProject(uri);
+  }
+
+  addCommandToQueue(command: DBTCommand) {
+    if (this.dbtClient === undefined) {
+      if (command.focus) {
+        window.showErrorMessage(
+          "Can't run the command. Please ensure you have selected a Python interpreter with DBT installed."
+        );
+      }
+      return;
+    }
+    this.dbtClient.addCommandToQueue(command);
+  }
+
+  async executeSQL(projectRoot: Uri, sql: string): Promise<any> {
+    return this.dbtClient.executeSQL(projectRoot, sql);
+  }
+
+  dispose() {
+    this.dbtWorkspaceFolders.forEach((workspaceFolder) =>
+      workspaceFolder.dispose()
+    );
+    this.disposables.forEach((disposable) => disposable.dispose());
+  }
+
+  private createModelParams(modelPath: Uri, type?: RunModelType) {
+    const modelName = path.basename(modelPath.fsPath, ".sql");
+    const plusOperatorLeft = type === RunModelType.PARENTS ? "+" : "";
+    const plusOperatorRight = type === RunModelType.CHILDREN ? "+" : "";
+    return { plusOperatorLeft, modelName, plusOperatorRight };
+  }
+
+  private async registerWorkspaceFolder(
+    workspaceFolder: WorkspaceFolder
+  ): Promise<void> {
+    const dbtProjectWorkspaceFolder = this.dbtWorkspaceFolderFactory(
+      workspaceFolder,
+      this._onManifestChanged
+    );
+    this.dbtWorkspaceFolders.push(dbtProjectWorkspaceFolder);
+    await dbtProjectWorkspaceFolder.discoverProjects();
+  }
+
+  private unregisterWorkspaceFolder(workspaceFolder: WorkspaceFolder): void {
+    const folderToDelete = this.findDBTWorkspaceFolder(workspaceFolder.uri);
+    if (folderToDelete === undefined) {
+      throw Error("dbtWorkspaceFolder not registered");
+    }
+    this.dbtWorkspaceFolders.splice(
+      this.dbtWorkspaceFolders.indexOf(folderToDelete)
+    );
+    folderToDelete.dispose();
+  }
+
+  private findDBTWorkspaceFolder(uri: Uri): DBTWorkspaceFolder | undefined {
+    return this.dbtWorkspaceFolders.find((folder) => folder.contains(uri));
+  }
+}